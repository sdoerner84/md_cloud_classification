--- conflicted
+++ resolved
@@ -1,19 +1,10 @@
-<<<<<<< HEAD
 # md_cloud_classification (MAX-DOAS Cloud Classification)
-Cloud identification algorithm using MAX-DOAS measurements developed in the framework of FRM4DOAS 2.0. It is based on
-Wagner et al., 2014 (https://doi.org/10.5194/amt-7-1289-2014)
-Wagner et al., 2016 (https://doi.org/10.5194/amt-9-4803-2016)
-=======
-# md_cloud_classification
+Cloud identification algorithm using MAX-DOAS measurements developed in the framework of FRM4DOAS 2.0.  
 
-Cloud identification algorithm using MAX-DOAS measurements developed in the framework of FRM4DOAS 2.0.
-
-### Sources
-
+Sources  
 Wagner et al., 2014 (https://doi.org/10.5194/amt-7-1289-2014)  
 Wagner et al., 2016 (https://doi.org/10.5194/amt-9-4803-2016)  
->>>>>>> db7bc973
-Wagner et al., 2024 FRM4DOAS D2.2 ATBD Document
+Wagner et al., 2024 FRM4DOAS D2.2 ATBD Document  
 
 ### Module dependencies
 The cloud algorithm was tested with Python 3.11.11 and requires the following modules (tested version in brackets):  
